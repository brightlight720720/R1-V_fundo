--- conflicted
+++ resolved
@@ -1,4 +1,3 @@
-<<<<<<< HEAD
 # 内部分支使用说明
 - 基础环境镜像：mirrors.tencent.com/timurhe-ns/hunyuan-cuda12.2-torch2.5.1-flashattn2.7.4.post1-vllm0.7.1-python3.12.2-gcc12:latest
 - [使用文档](https://iwiki.woa.com/p/4013620298)
@@ -16,18 +15,6 @@
 
 ----
 （以下是原README）
-=======
-## New Features
-### 2025.02.13
-vllm_grpo_trainer launch script example: `src/scripts/run_vllm_grpo_clevr_torchrun_gy.sh`
-- Multi-node vllm is currently not supported.
-- The new Trainer is: `Qwen2VLGRPOVLLMTrainerModified` (located in `src/open-r1-multimodal/src/open_r1/trainer/vllm_grpo_trainer_modified.py`). It no longer uses `RepeatRandomSampler` to avoid the issue of steps doubling. Instead, it completes multiple sampling and loss calculations for each prompt within a single original batch, maintaining consistency with the logic of `Qwen2VLGRPOTrainer`. Additionally, it no longer requires `num_generations` to match the number of GPUs.
-- The new Trainer has replaced the original `Qwen2VLGRPOVLLMTrainer` in `src/open-r1-multimodal/src/open_r1/grpo.py`.
-- The vllm sampling logic has been corrected.
-
-----
-(Below is the original README)
->>>>>>> 96d2a9fa
 
 # R1-V: Reinforcing Super Generalization Ability in Vision Language Models with Less Than $3
 
