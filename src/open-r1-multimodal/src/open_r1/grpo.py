--- conflicted
+++ resolved
@@ -22,10 +22,6 @@
 from transformers import Qwen2VLForConditionalGeneration
 
 from math_verify import parse, verify
-<<<<<<< HEAD
-# from open_r1.trainer import Qwen2VLGRPOTrainer
-=======
->>>>>>> aaacd22a
 from open_r1.trainer import Qwen2VLGRPOTrainer, Qwen2VLGRPOVLLMTrainer
 from trl import GRPOConfig, GRPOTrainer, ModelConfig, ScriptArguments, TrlParser, get_peft_config
 
@@ -176,15 +172,8 @@
         dataset = dataset.remove_columns("messages")
 
     
-<<<<<<< HEAD
-    # trainer_cls = Qwen2VLGRPOTrainer
     trainer_cls = Qwen2VLGRPOTrainer if not training_args.use_vllm else Qwen2VLGRPOVLLMTrainer
     print("using: ", trainer_cls)
-
-=======
-    trainer_cls = Qwen2VLGRPOTrainer if not training_args.use_vllm else Qwen2VLGRPOVLLMTrainer
-    print("using: ", trainer_cls)
->>>>>>> aaacd22a
 
     # Initialize the GRPO trainer
     trainer = trainer_cls(
